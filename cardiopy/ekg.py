""" This file contains methods to visualize EKG data, clean EKG data and run EKG analyses.

    Classes
    -------
    EKG

    All R peak detections should be manually inspected with EKG.plotpeaks method and
    false detections manually removed with rm_peaks method. After rpeak examination, 
    NaN data can be accounted for by removing false IBIs with rm_ibi method.

    TO DO:
        ** Update docstrings **
        1. Add option to extract sampling frequency & milliseconds from time column
        2. Re-add code to import previously cleaned nn data -- DONE. 11-24-19 in hrv_stats method
        3. Add range options for indices for rm peaks and rm ibis
        4. Add more descriptive error message for ValueError encountered during
            add_peaks if range is outside of data
        5. Add option for auto-determining threshold parameters (mw_size and upshift)
        6. Add threshold statistics (sensitivity & PPV) to output
        7. Update hrv_stats to assume NN
        8. Add nn attribute for data that doesn't require cleanings
        9. Fix spreadsheet alignment when smoothing used (incorp smooth & sm_wn metadata to all files)
        10. Option for 1000Hz interpolation prior to peak detection; Option for 4Hz resampling of NN tachogram
            rather than original sampling frequencys

"""

import datetime
import matplotlib.dates as mdates
import matplotlib.pyplot as plt
import numpy as np 
import os
import pandas as pd 
import scipy as sp
import shapely.geometry as SG
import statistics

from mne.time_frequency import psd_array_multitaper
from pandas.plotting import register_matplotlib_converters
from scipy.signal import welch

class EKG:
    """ Run EKG analyses including cleaning and visualizing data.
    
    Attributes
    ----------
    metadata : nested dict
        File information and analysis information.
    data : pd.DataFrame
        Raw data of the EKG signal (mV) and the threshold line (mV) at each sampled time point.
    rpeak_artifacts : pd.Series
        False R peak detections that have been removed.
    rpeaks_added : pd.Series
        R peak detections that have been added.
    ibi_artifacts : pd.Series
        Interbeat interval data that has been removed.
    rpeaks : pd.Series
        Cleaned R peaks data without removed peaks and with added peaks.
    rr : np.ndarray
        Time between R peaks (ms).
    nn : np.ndarray
        Cleaned time between R peaks (ms) without removed interbeat interval data.
    rpeaks_df : pd.DataFrame
        Raw EKG value (mV) and corresponding interbeat interval leading up to the data point (ms) at each sampled point.
    """

    def __init__(self, fname, fpath, min_dur=True, epoched=True, smooth=False, sm_wn=30, mw_size=100, upshift=3.5, detect_peaks=True):
        """ Initialize raw EKG object

        Parameters
        ----------
        fname : str
            Filename.
        fpath : str
            Path to file.
        min_dur : bool, default True
            Only load files that are >= 5 minutes long.
        epoched : bool, default True
            Whether file was epoched using ioeeg.
        smooth : bool, default False
            Whether raw signal should be smoothed before peak detections. Set True if raw data has consistent high frequency noise
            preventing accurate peak detection.
        sm_wn : float, default 30
            Size of moving window for rms smoothing preprocessing (milliseconds).
        mw_size : float, default 100
            Moving window size for R peak detection (milliseconds).
        upshift : float, default 3.5
            Detection threshold upshift for R peak detection (% of signal).
        rm_artifacts : bool, default False
            Apply IBI artifact removal algorithm.
        detect_peaks : bool, default True
            Option to detect R peaks and calculate interbeat intervals.

        Returns
        -------
        EKG object. Includes R peak detections and calculated inter-beat intervals if detect_peaks is set to True.
        """

        # set metadata
        filepath = os.path.join(fpath, fname)
        if epoched == False:
            in_num, start_date, slpstage, cycle = fname.split('_')[:4]
        elif epoched == True:
            in_num, start_date, slpstage, cycle, epoch = fname.split('_')[:5]
        self.metadata = {'file_info':{'in_num': in_num,
                                'fname': fname,
                                'path': filepath,
                                'start_date': start_date,
                                'sleep_stage': slpstage,
                                'cycle': cycle
                                }
                        }
        if epoched == True:
            self.metadata['file_info']['epoch'] = epoch
        
        # load the ekg
        self.load_ekg(min_dur)

        if smooth == True:
            self.rms_smooth(sm_wn)
        else:
           self.metadata['analysis_info']['smooth'] = False

        # detect R peaks
        if detect_peaks == True:
            # detect R peaks & calculate inter-beat intevals
            self.calc_RR(smooth, mw_size, upshift)

        register_matplotlib_converters()
        
        
    def load_ekg(self, min_dur):
        """ 
<<<<<<< HEAD
        Load EKG data from csv file and extract metadata including sampling frequency, cycle length, start time and NaN data.
=======
        Load EKG data and extract sampling frequency. 
>>>>>>> a5f85d5b
        
        Parameters
        ----------
        min_dur : bool, default True
            If set to True, will not load files shorter than the minimum duration length of 5 minutes.
        """
        
        data = pd.read_csv(self.metadata['file_info']['path'], header = [0, 1], index_col = 0, parse_dates=True)['EKG']
        
        # Check cycle length against 5 minute duration minimum
        cycle_len_secs = (data.index[-1] - data.index[0]).total_seconds()
        if cycle_len_secs < 60*5-1:
            if min_dur == True:
                print('Data is shorter than minimum duration. Cycle will not be loaded.')
                print('--> To load data, set min_dur to False')
                return
            else:
                print('* WARNING: Data is shorter than 5 minutes.')
                self.data = data
        else:
            self.data = data
        
        diff = data.index.to_series().diff()[1:2]
        s_freq = 1000000/diff[0].microseconds
        nans = len(data) - data['Raw'].count()

        # Set metadata 
        self.metadata['file_info']['start_time'] = data.index[0]
        self.metadata['analysis_info'] = {'s_freq': s_freq, 'cycle_len_secs': cycle_len_secs, 
                                        'NaNs(samples)': nans, 'NaNs(secs)': nans/s_freq}

        print('EKG successfully imported.')

    def rms_smooth(self, sm_wn):
        """ Smooth raw data with RMS moving window """
        self.metadata['analysis_info']['smooth'] = True
        self.metadata['analysis_info']['rms_smooth_wn'] = sm_wn
        
        mw = int((sm_wn/1000)*self.metadata['analysis_info']['s_freq'])
        self.data['raw_smooth'] = self.data.Raw.rolling(mw, center=True).mean()


    def set_Rthres(self, smooth, mw_size, upshift):
        """ set R peak detection threshold based on moving average + %signal upshift """
        print('Calculating moving average with {} ms window and a {}% upshift...'.format(mw_size, upshift))
        
        # convert moving window to sample & calc moving average over window
        mw = int((mw_size/1000)*self.metadata['analysis_info']['s_freq'])
        if smooth == False:
            mavg = self.data.Raw.rolling(mw).mean()
            ekg_avg = np.mean(self.data['Raw'])
        elif smooth == True:
            mavg = self.data.raw_smooth.rolling(mw).mean()
            ekg_avg = np.mean(self.data['raw_smooth'])

        # replace edge nans with overall average
        mavg = mavg.fillna(ekg_avg)

        # set detection threshold as +5% of moving average
        upshift_mult = 1 + upshift/100
        det_thres = mavg*upshift_mult
        # insert threshold column at consistent position in df to ensure same color for plotting regardless of smoothing
        self.data.insert(1, 'EKG_thres', det_thres) # can remove this for speed, just keep as series

        self.metadata['analysis_info']['mw_size'] = mw_size
        self.metadata['analysis_info']['upshift'] = upshift

        # create empy series for false detections removed and missed peaks added
        self.rpeak_artifacts = pd.Series()
        self.rpeaks_added = pd.Series()
        self.ibi_artifacts = pd.Series()

    def detect_Rpeaks(self, smooth):
        """ detect R peaks from raw signal """
        print('Detecting R peaks...')

        if smooth == False:
            raw = pd.Series(self.data['Raw'])
        elif smooth == True:
            raw = pd.Series(self.data['raw_smooth'])
        
        thres = pd.Series(self.data['EKG_thres'])
        
        peaks = []
        x = 0
        while x < len(raw):
            if raw[x] > thres[x]:
                roi_start = x
                # count forwards to find down-crossing
                for h in range(x, len(raw), 1):
                    # if value drops below threshold, end ROI
                    if raw[h] < thres[h]:
                        roi_end = h
                        break
                    # else if data ends before dropping below threshold, leave ROI open
                    # & advance h pointer to end loop
                    elif (raw[h] >= thres[h]) and (h == len(raw)-1):
                        roi_end = None
                        h += 1
                        break
                # if ROI is closed, get maximum between roi_start and roi_end
                if roi_end:
                    peak = raw[x:h].idxmax()
                    peaks.append(peak)
                # advance the pointer
                x = h
            else:
                x += 1

        self.rpeaks = raw[peaks]
        print('R peak detection complete')

        # get time between peaks and convert to mseconds
        self.rr = np.diff(self.rpeaks.index)/np.timedelta64(1, 'ms')
        
        # create rpeaks dataframe and add ibi columm
        rpeaks_df = pd.DataFrame(self.rpeaks)
        ibi = np.insert(self.rr, 0, np.NaN)
        rpeaks_df['ibi_ms'] = ibi
        self.rpeaks_df = rpeaks_df

        print('R-R intervals calculated')

    def rm_peaks(self, time):
        """ 
        Examine a second of interest and manually remove artifact peaks
        
        Parameters
        ----------
        time: str format 'hh:mm:ss'
        
        Returns
        -------
        Modified self.rpeaks and self.rpeaks_df attributes. Removed peaks added to 
        self.rpeak_artifacts attribute.
        """
        
        # print all rpeaks in the second of interest
        peak_idxlist = {}
        peak_num = 1
        h, m, s = time.split(':')
        print('id', '\t', 'time', '\t\t\t\t', 'ibi_ms')
        for i, x in enumerate(self.rpeaks_df.index):
            if x.hour == int(h) and x.minute == int(m) and x.second == int(s):
                peak_idxlist[peak_num] = x
                print(peak_num, '\t', x, '\t', self.rpeaks_df['ibi_ms'].loc[x])
                peak_num += 1
        
        # specify the peak to remove
        rm_peak = input('Rpeaks to remove [list ids or None]: ')
        print('\n')
        if rm_peak == 'None':
            print('No peaks removed.')
            # create nn attribute
            self.nn = self.rr
            return
        else:
            rm_peaks = rm_peak.split(',')
            rm_peaks = [int(x) for x in rm_peaks]
            for p in rm_peaks:
                peak_to_rm = pd.Series(self.rpeaks[peak_idxlist[p]])
                peak_to_rm.index = [peak_idxlist[p]]

                # add peak to rpeak_artifacts list
                self.rpeak_artifacts = self.rpeak_artifacts.append(peak_to_rm)
                self.rpeak_artifacts.sort_index(inplace=True)

                # remove peak from rpeaks list & rpeaks dataframe
                self.rpeaks.drop(peak_idxlist[p], inplace=True)
                self.rpeaks_df.drop(peak_idxlist[p], inplace=True)
                print('R peak at ', peak_to_rm.index[0], ' successfully removed.')
                
            # recalculate ibi values
            self.rr = np.diff(self.rpeaks.index)/np.timedelta64(1, 'ms')
            ibi = np.insert(self.rr, 0, np.NaN)
            self.rpeaks_df['ibi_ms'] = ibi
            print('ibi values recalculated.')

        # refresh nn values
        self.nn = self.rr


    def undo_rm_peaks(self, time):
        """ add back incorrectly removed peaks from rm_peaks() method
            NOTE: This is strictly an "undo" method. It is NOT equivalent to add_peaks().
            
            Parameters
            ----------
            time: str (format 'hh:mm:ss')
                second of incorrectly removed peak
            
            Returns
            -------
            Modified self.rpeaks, self.rpeaks_df, self.rr, self.nn, and self.rpeaks_artifacts attributes
        """
        
        if len(self.rpeak_artifacts) == 0:
            print('No rpeaks have been removed.')
            return
        
        # print all rpeaks in the second of interest
        peak_idxlist = {}
        peak_num = 1
        h, m, s = time.split(':')
        print('id', '\t', 'time')
        for i, x in enumerate(self.rpeak_artifacts.index):
            if x.hour == int(h) and x.minute == int(m) and x.second == int(s):
                peak_idxlist[peak_num] = x
                print(peak_num, '\t', x)
                peak_num += 1

        # specify the peak to add back
        add_peak = input('Removed Rpeaks to add back [list ids or None]: ')
        print('\n')
        if add_peak == 'None':
            print('No peaks added.')
            # create nn attribute
            self.nn = self.rr
            return
        else:
            add_peaks = add_peak.split(',')
            add_peaks = [int(x) for x in add_peaks]
            for p in add_peaks:
                peak_to_add = pd.Series(self.rpeak_artifacts[peak_idxlist[p]])
                peak_to_add.index = [peak_idxlist[p]]
        
                # remove peak from rpeak_artifacts list
                self.rpeak_artifacts.drop(labels=peak_to_add.index, inplace=True)
                
                # add peak back to rpeaks list
                self.rpeaks = self.rpeaks.append(peak_to_add)
                self.rpeaks.sort_index(inplace=True)

                # add peak back to rpeaks_df
                self.rpeaks_df.loc[peak_to_add.index[0]] = [peak_to_add[0], np.NaN]
                self.rpeaks_df.sort_index(inplace=True)
                print('Rpeak at ', peak_to_add.index[0], ' successfully replaced.')

            # recalculate ibi values
            self.rr = np.diff(self.rpeaks.index)/np.timedelta64(1, 'ms')
            ibi = np.insert(self.rr, 0, np.NaN)
            self.rpeaks_df['ibi_ms'] = ibi
            print('ibi values recalculated.')

        # refresh nn values
        self.nn = self.rr    

    def add_peak(self, time):
        """ manually add missed peaks 

        Parameters
        ----------
        time: str format 'hh:mm:ss'
        
        Returns
        -------
        Modified self.rpeaks, self.rpeaks_df, self.rr, and self.nn attributes. Added peaks stored in 
        self.rpeaks_added attribute.
        """
        
        # specify time range of missed peak
        h, m, s = time.split(':')
        us_rng = input('Millisecond range of missed peak [min:max]: ').split(':')
        # add zeros bc datetime microsecond precision goes to 6 figures
        us_min, us_max = us_rng[0] + '000', us_rng[1] + '000'
        
        # set region of interest for new peak
        ## can modify this to include smoothing if needed
        roi = []
        for x in self.data.index:
            if x.hour == int(h) and x.minute == int(m) and x.second == int(s) and x.microsecond >= int(us_min) and x.microsecond <= int(us_max):
                roi.append(x)

        # define new rpeak
        if self.metadata['analysis_info']['smooth'] == False:
        	peak_idx = self.data.loc[roi]['Raw'].idxmax()
        	peak_val = self.data['Raw'].loc[peak_idx]
        	new_peak = pd.Series(peak_val, [peak_idx])
        if self.metadata['analysis_info']['smooth'] == True:
            peak_idx = self.data.loc[roi]['raw_smooth'].idxmax()
            peak_val = self.data['raw_smooth'].loc[peak_idx]
            new_peak = pd.Series(peak_val, [peak_idx])

        # add peak to rpeaks list
        self.rpeaks = self.rpeaks.append(new_peak)
        self.rpeaks.sort_index(inplace=True)

        # add peak to rpeaks_df
        self.rpeaks_df.loc[peak_idx] = [peak_val, np.NaN]
        self.rpeaks_df.sort_index(inplace=True)

        # add peak to rpeaks_added list
        self.rpeaks_added = self.rpeaks_added.append(new_peak)
        self.rpeaks_added.sort_index(inplace=True)
        print('New peak added.')

        # recalculate ibi values
        self.rr = np.diff(self.rpeaks.index)/np.timedelta64(1, 'ms')
        ibi = np.insert(self.rr, 0, np.NaN)
        self.rpeaks_df['ibi_ms'] = ibi
        print('ibi values recalculated.')

        # refresh nn values
        self.nn = self.rr

    def undo_add_peak(self, time):
        """ remove an incorrect peak from add_peaks() method
            NOTE: This is strictly an "undo" method. It is NOT equivalent to rm_peaks().
            
            Parameters
            ----------
            time: str (format 'hh:mm:ss')
                second of incorrectly added peak
            
            Returns
            -------
            Modified self.rpeaks, self.rpeaks_df, self.rr, self.nn, and self.rpeaks_added attributes
        """
        
        if len(self.rpeaks_added) == 0:
            print('No rpeaks have been added.')
            return
        
        # print all rpeaks in the second of interest
        peak_idxlist = {}
        peak_num = 1
        h, m, s = time.split(':')
        print('id', '\t', 'time')
        for i, x in enumerate(self.rpeaks_added.index):
            if x.hour == int(h) and x.minute == int(m) and x.second == int(s):
                peak_idxlist[peak_num] = x
                print(peak_num, '\t', x)
                peak_num += 1

        # specify the peak to remove
        rm_peak = input('Added Rpeaks to remove [list ids or None]: ')
        print('\n')
        if rm_peak == 'None':
            print('No peaks removed.')
            # create nn attribute
            self.nn = self.rr
            return
        else:
            rm_peaks = rm_peak.split(',')
            rm_peaks = [int(x) for x in rm_peaks]
            for p in rm_peaks:
                peak_to_rm = pd.Series(self.rpeaks_added[peak_idxlist[p]])
                peak_to_rm.index = [peak_idxlist[p]]
        
                # remove peak from rpeaks_added list
                self.rpeaks_added.drop(labels=peak_to_rm.index, inplace=True)
                
                # remove peak from rpeaks list & rpeaks dataframe
                self.rpeaks.drop(peak_idxlist[p], inplace=True)
                self.rpeaks_df.drop(peak_idxlist[p], inplace=True)
                print('R peak at ', peak_to_rm.index, ' successfully removed.')

            # recalculate ibi values
            self.rr = np.diff(self.rpeaks.index)/np.timedelta64(1, 'ms')
            ibi = np.insert(self.rr, 0, np.NaN)
            self.rpeaks_df['ibi_ms'] = ibi
            print('ibi values recalculated.')

        # refresh nn values
        self.nn = self.rr    

    def rm_ibi(self, thres = 3000):
        """ Manually remove IBI's corresponding to missing data (due to cleaning) or missed beats that can't be
            manually added with ekg.add_peak() method
            NOTE: This step must be completed LAST, after removing any false peaks and adding any missed peaks
        
            Parameters
            ----------
            thres: int
                threshold in milliseconds for automatic IBI removal
        """
        
        # check for extra-long IBIs & option to auto-remove
        if any(self.rpeaks_df['ibi_ms'] > thres):
            print(f'IBIs greater than {thres} milliseconds detected')
            rm = input('Automatically remove? [y/n]: ')
            
            if rm.casefold() == 'y':
                # get indices of ibis greater than threshold
                rm_idx = [i for i, x in enumerate(self.nn) if x > thres]
                # replace ibis w/ NaN
                self.nn[rm_idx] = np.NaN
                print('{} IBIs removed.'.format(len(rm_idx), thres))
                
                # add ibi to ibi_artifacts list
                df_idx = [x+1 for x in rm_idx] # shift indices by 1 to correspond with df indices
                ibis_rmvd = pd.Series(self.rpeaks_df['ibi_ms'].iloc[df_idx])
                self.ibi_artifacts = self.ibi_artifacts.append(ibis_rmvd)
                self.ibi_artifacts.sort_index(inplace=True)
                print('ibi_artifacts series updated.') 

                # update rpeaks_df
                ibi = np.insert(self.nn, 0, np.NaN)
                self.rpeaks_df['ibi_ms'] = ibi
                print('R peaks dataframe updated.\n')    
        
        else:
            print(f'All ibis are less than {thres} milliseconds.')

        # option to specify which IBIs to remove
        rm = input('Manually remove IBIs? [y/n]: ')
        if rm.casefold() == 'n':
            print('Done.')
            return
        elif rm.casefold() == 'y':
            # print IBI list w/ IDs
            print('Printing IBI list...\n')
            print('ID', '\t', 'ibi end time', '\t', 'ibi_ms')
            for i, x in enumerate(self.rpeaks_df.index[1:]):
                    print(i, '\t',str(x)[11:-3], '\t', self.rpeaks_df['ibi_ms'].loc[x])
            rm_ids = input('IDs to remove [list or None]: ')
            if rm_ids.casefold() == 'none':
                print('No ibis removed.')
                return
            else:
                # replace IBIs in nn array
                rm_ids = [int(x) for x in rm_ids.split(',')]
                self.nn[rm_ids] = np.NaN
                print('{} IBIs removed.'.format(len(rm_ids)))

                # add ibi to ibi_artifacts list
                df_idx = [x+1 for x in rm_ids] # shift indices by 1 to correspond with df indices
                ibis_rmvd = pd.Series(self.rpeaks_df['ibi_ms'].iloc[df_idx])
                self.ibi_artifacts = self.ibi_artifacts.append(ibis_rmvd)
                self.ibi_artifacts.sort_index(inplace=True)
                print('ibi_artifacts series updated.')
                
                # update self.rpeaks_df
                ibi = np.insert(self.nn, 0, np.NaN)
                self.rpeaks_df['ibi_ms'] = ibi
                print('R peaks dataframe updated.\nDone.')


    def calc_RR(self, smooth, mw_size, upshift):
        """ Detect R peaks and calculate R-R intervals """
        
        # set R peak detection parameters
        self.set_Rthres(smooth, mw_size, upshift)
        # detect R peaks & make RR tachogram
        self.detect_Rpeaks(smooth)

    def export_RR(self, savedir):
        """ Export R peaks and RR interval data to .txt files """

        # set save directory
        if savedir is None:
            savedir = os.getcwd()
            chngdir = input('Files will be saved to ' + savedir + '. Change save directory? [Y/N] ')
            if chngdir == 'Y':
                savedir = input('New save directory: ')
                if not os.path.exists(savedir):
                    createdir = input(savedir + ' does not exist. Create directory? [Y/N] ')
                    if createdir == 'Y':
                        os.makedirs(savedir)
                    else:
                        savedir = input('Try again. Save directory: ')
                        if not os.path.exists(savedir):
                            print(savedir + ' does not exist. Aborting. ')
                            return
        elif not os.path.exists(savedir):
            print(savedir + ' does not exist. Creating directory...')
            os.makedirs(savedir)
        else:
            print('Files will be saved to ' + savedir)
        
        # save rpeak_artifacts list
        try:
            self.rpeak_artifacts
        except AttributeError:
            cont = input('EKG object has no artifacts attribute. Continue save without cleaning? [y/n]: ')
            if cont == 'y': 
                pass
            elif cont == 'n':
                print('Save aborted.')
                return
        else:
            savearts = self.metadata['file_info']['fname'].split('.')[0] + '_rpeak_artifacts.txt'
            art_file = os.path.join(savedir, savearts)
            self.rpeak_artifacts.to_csv(art_file, header=False)
            print('R peak artifacts exported.')

        # save rpeaks_added list
        savename = self.metadata['file_info']['fname'].split('.')[0] + '_rpeaks_added.txt'
        savefile = os.path.join(savedir, savename)
        self.rpeaks_added.to_csv(savefile, header=False)
        print('R peak additions exported.')

        # save R peak detections
        savepeaks = self.metadata['file_info']['fname'].split('.')[0] + '_rpeaks.txt'
        peaks_file = os.path.join(savedir, savepeaks)
        self.rpeaks.to_csv(peaks_file, header=False)
        print('R peaks exported.')

        # save ibi_artifact list
        savename = self.metadata['file_info']['fname'].split('.')[0] + '_ibi_artifacts.txt'
        savefile = os.path.join(savedir, savename)
        self.ibi_artifacts.to_csv(savefile, header=False)
        print('IBI artifacts exported.')

        # save RR intervals
        rr_header = 'R peak detection mw_size = {} & upshift = {}'.format(self.metadata['analysis_info']['mw_size'], self.metadata['analysis_info']['upshift'])
        saverr = self.metadata['file_info']['fname'].split('.')[0] + '_rr.txt'
        rr_file = os.path.join(savedir, saverr)
        np.savetxt(rr_file, self.rr, header=rr_header, fmt='%.0f', delimiter='\n')
        print('rr intervals exported.')

        # save NN intervals, if exists
        try: 
            self.nn
        except AttributeError:
            print('EKG object has no nn attribute. Only exporting r peaks and rr intervals.')
            pass
        else:
            # set # of artifacts removed for header
            try:
                self.rpeak_artifacts
            except AttributeError:
                arts_len = 0
            else:
                arts_len = len(self.rpeak_artifacts) + len(self.ibi_artifacts)
            nn_header = 'R peak detection mw_size = {} & upshift = {}.\nTotal artifacts removed = {} ( {} false peaks + {} false ibis).'.format(self.metadata['analysis_info']['mw_size'], self.metadata['analysis_info']['upshift'], arts_len, len(self.rpeak_artifacts), len(self.ibi_artifacts))
            savenn = self.metadata['file_info']['fname'].split('.')[0] + '_nn.txt'
            nn_file = os.path.join(savedir, savenn)
            np.savetxt(nn_file, self.nn, header=nn_header, fmt='%.0f', delimiter='\n')
            print('nn intervals exported.')

        print('Done.')



    def calc_tstats(self, itype):
        """ Calculate commonly used time domain HRV statistics. Min/max HR is determined over 5 RR intervals 

            Params
            ------
            itype: str, 
                Interval type (Options:'rr', 'nn'). 'rr' is uncleaned data. 'nn' is normal intervals (cleaned)
        """   
        print('Calculating time domain statistics...')

        if itype == 'rr':
            ii = self.rr
            ii_diff = np.diff(self.rr)
            ii_diffsq = ii_diff**2
            self.rr_diff = ii_diff
            self.rr_diffsq = ii_diffsq
        
        elif itype == 'nn':
            # remove np.NaNs for calculations
            ii = self.nn[~np.isnan(self.nn)]
            ii_diff = np.diff(ii)
            ii_diffsq = ii_diff**2
            self.nn_diff = ii_diff
            self.nn_diffsq = ii_diffsq

        # heartrate in bpm 
        hr_avg = 60/np.mean(ii)*1000
        
        rollmean_ii = pd.Series(ii).rolling(5).mean()
        mx_ii, mn_ii = np.nanmax(rollmean_ii), np.nanmin(rollmean_ii)
        hr_max = 60/mn_ii*1000
        hr_min = 60/mx_ii*1000


        # inter-beat interval & SD (ms)
        ibi = np.mean(ii)
        sdnn = np.std(ii, ddof=1)

        # SD & RMS of differences between successive II intervals (ms)
        sdsd = np.std(ii_diff)
        rmssd = np.sqrt(np.mean(ii_diffsq))

        # pNN20 & pNN50
        pxx20 = sum(np.abs(ii_diff) >= 20.0)/(len(ii_diff)-1) *100
        pxx50 = sum(np.abs(ii_diff) >= 50.0)/(len(ii_diff)-1) *100

        self.time_stats = {'linear':{'HR_avg': hr_avg, 'HR_max': hr_max, 'HR_min': hr_min, 'IBI_mean': ibi,
                                    'SDNN': sdnn, 'RMSSD': rmssd, 'pXX20': pxx20, 'pXX50': pxx50},
                            }
        print('Time domain stats stored in obj.time_stats\n')

    
    def interpolateII(self, itype):
        """ Resample tachogram to original sampling frequency (since RRs are not evenly spaced)
            and interpolate for power spectral estimation 
            *Note: adapted from pyHRV

            Params
            ------
            itype: str
                interval type (options: 'rr', 'nn')
        """
        # specify data
        if itype == 'rr':
            ii = self.rr
        elif itype == 'nn':
            # remove np.NaNs for calculations
            ii = self.nn[~np.isnan(self.nn)]

        # interpolate
        fs = self.metadata['analysis_info']['s_freq']
        t = np.cumsum(ii)
        t -= t[0]
        f_interp = sp.interpolate.interp1d(t, ii, 'cubic')
        t_interp = np.arange(t[0], t[-1], 1000./fs)
        self.ii_interp = f_interp(t_interp)
        self.metadata['analysis_info']['s_freq_interp'] = self.metadata['analysis_info']['s_freq']


    def calc_psd_welch(self, itype, window):
        """ Calculate welch power spectral density 

            Params
            ------
            itype: str
                interval type (options: 'rr', 'nn')
            window: str
                windowing function. options from scipy.signal welch. (wrapper default: 'hamming')
        """
        
        self.metadata['analysis_info']['psd_method'] = 'welch'
        self.metadata['analysis_info']['psd_window'] = window

        # specify data
        if itype == 'rr':
            ii = self.rr
        elif itype == 'nn':
            ii = self.nn[~np.isnan(self.nn)]
        
        # set nfft to guidelines of power of 2 above len(data), min 256 (based on MATLAB guidelines)
        nfft = max(256, 2**(int(np.log2(len(self.ii_interp))) + 1))
        
        # Adapt 'nperseg' according to the total duration of the II series (5min threshold = 300000ms)
        if max(np.cumsum(ii)) < 300000:
            nperseg = nfft
        else:
            nperseg = 300
        
        # default overlap = 50%
        f, Pxx = welch(self.ii_interp, fs=4, window=window, scaling = 'density', nfft=nfft, 
                        nperseg=nperseg)
        self.psd_welch = {'freqs':f, 'pwr': Pxx, 'nfft': nfft, 'nperseg': nperseg}


    def calc_psd_mt(self, bandwidth):
        """ Calculate multitaper power spectrum 

            Params
            ------
            bandwidth: float
                frequency resolution (NW)

            Returns
            -------
            psd_mt: dict
                'freqs': ndarray
                'psd': ndarray. power spectral density in (V^2/Hz). 10log10 to convert to dB.

        """
        self.metadata['analysis_info']['psd_method'] = 'multitaper'
        self.metadata['analysis_info']['psd_bandwidth'] = bandwidth
        sf_interp = self.metadata['analysis_info']['s_freq_interp']

        pwr, freqs = psd_array_multitaper(self.ii_interp, sf_interp, adaptive=True, 
                                            bandwidth=bandwidth, normalization='full', verbose=0)
        self.psd_mt = {'freqs': freqs, 'pwr': pwr}
        self.metadata['analysis_info']['psd_method'] = 'multitaper'

    def calc_fbands(self, method, bands):
        """ Calculate different frequency band measures 
            TO DO: add option to change bands
            Note: modified from pyHRV
            * normalized units are normalized to total lf + hf power, according to Heathers et al. (2014)
        """
        if method is None:
            method = input('Please enter PSD method (options: "welch", "mt"): ')
        if method == 'welch':
            psd = self.psd_welch
        elif method == 'mt':
            psd = self.psd_mt
        
        # set frequency bands
        if bands is None:
            ulf = None
            vlf = (0.000, 0.04)
            lf = (0.04, 0.15)
            hf = (0.15, 0.4)
            args = (ulf, vlf, lf, hf)
            names = ('ulf', 'vlf', 'lf', 'hf')
        freq_bands = dict(zip(names, args))
        #self.freq_bands = freq_bands
        
        # get indices and values for frequency bands in calculated spectrum
        fband_vals = {}
        for key in freq_bands.keys():
            fband_vals[key] = {}
            if freq_bands[key] is None:
                fband_vals[key]['idx'] = None
                fband_vals[key]['pwr'] = None
            else:
                # lower limit not inclusive
                fband_vals[key]['idx'] = np.where((freq_bands[key][0] < psd['freqs']) & (psd['freqs'] <= freq_bands[key][1]))[0]
                fband_vals[key]['pwr'] = psd['pwr'][fband_vals[key]['idx']]
                
        self.psd_fband_vals = fband_vals

        # calculate stats 
        total_pwr = sum(filter(None, [np.sum(fband_vals[key]['pwr']) for key in fband_vals.keys()]))
        freq_stats = {'totals':{'total_pwr': total_pwr}}
        # by band
        for key in freq_bands.keys():
            freq_stats[key] = {}
            freq_stats[key]['freq_range'] = str(freq_bands[key])
            if freq_bands[key] is None:
                freq_stats[key]['pwr_ms2'] = None
                freq_stats[key]['pwr_peak'] = None
                freq_stats[key]['pwr_log'] = None
                freq_stats[key]['pwr_%'] = None
                freq_stats[key]['pwr_nu'] = None
            else:
                freq_stats[key]['pwr_ms2'] = np.sum(fband_vals[key]['pwr'])
                peak_idx = np.where(fband_vals[key]['pwr'] == max(fband_vals[key]['pwr']))[0][0]
                freq_stats[key]['pwr_peak'] = psd['freqs'][fband_vals[key]['idx'][peak_idx]]
                freq_stats[key]['pwr_log'] = np.log(freq_stats[key]['pwr_ms2'])
                freq_stats[key]['pwr_%'] = freq_stats[key]['pwr_ms2']/freq_stats['totals']['total_pwr']*100
        
        # add normalized units to lf & hf bands
        for key in ['lf', 'hf']:
            freq_stats[key]['pwr_nu'] = freq_stats[key]['pwr_ms2']/(freq_stats['lf']['pwr_ms2'] + freq_stats['hf']['pwr_ms2'])*100
        # add lf/hf ratio
        freq_stats['totals']['lf/hf'] = freq_stats['lf']['pwr_ms2']/freq_stats['hf']['pwr_ms2']
        
        self.freq_stats = freq_stats


    def calc_fstats(self, itype, method, bandwidth, window, bands=None):
        """ Calculate frequency domain statistics 

        Parameters
        ----------
        itype: str
            interval type (options: 'rr', 'nn')
        method: str, optional (default: 'mt')
            Method to compute power spectra. options: 'welch', 'mt' (multitaper)
        bandwith: float, optional (default: 0.02)
            Bandwidth for multitaper power spectral estimation
        window: str, optional (default: 'hamming')
            Window to use for welch FFT. See mne.time_frequency.psd_array_multitaper for options
        bands: Nonetype
            Frequency bands of interest. Leave as none for default. To do: update for custom bands
        """
        # resample & interpolate tachogram
        print('Interpolating and resampling tachogram...')
        self.interpolateII(itype)
       
       # calculate power spectrum
        print('Calculating power spectrum...')
        if method == 'mt':
            self.calc_psd_mt(bandwidth)
        elif method == 'welch':
            self.calc_psd_welch(itype, window)
        
        #calculate frequency domain statistics
        print('Calculating frequency domain measures...')
        self.calc_fbands(method, bands)
        print('Frequency measures stored in obj.freq_stats\n')



    def hrv_stats(self, itype='nn', nn_file=None, method='mt', bandwidth=0.01, window='hamming'):
        """ Calculate all statistics on IBI object 

            TO DO: Add freq_stats arguments to hrv_stats params? 

            Parameters
            ----------
            nn_file: str
                path to csv file containing cleaned nn values, if nn values were
                previously exported
        """

        self.metadata['analysis_info']['itype'] = itype
        
        # load nn attribute if data was cleaned previously
        if itype == 'nn' and nn_file is not None:
            # read in metadata
            with open(nn_file, 'r') as f:
                line1 = [x for x in f.readline().split(' ')]
                line2 = [x for x in f.readline().split(' ')]
                self.metadata['analysis_info']['mw_size'] = float(line1[6])
                self.metadata['analysis_info']['upshift'] = float(line1[10].split('.\n')[0])
                self.metadata['analysis_info']['artifacts_rmvd'] = int(line2[5])
            # load nn intervals
            self.nn = np.loadtxt(nn_file)

        else:
            self.metadata['analysis_info']['artifacts_rmvd'] = str(str(len(self.rpeak_artifacts)) + ' false peaks (removed); ' + str(len(self.rpeaks_added)) + ' missed peaks (added); ' + str(len(self.ibi_artifacts)) + ' ibis removed (from NaN data)')

        # calculate statistics
        self.calc_tstats(itype)
        self.calc_fstats(itype, method, bandwidth, window)
        
        print('Done.')

    def to_spreadsheet(self, spreadsheet, savedir):
        """ Append calculations as a row in master spreadsheet. Creates new spreadsheet
            if output file does not exist. 
            
            Parameters
            ----------
            ekg: EKG object
            spreadsheet: .csv
                output file (new or existing)
        """
        
        # this is from before division to two classes. 'data' and 'rpeaks' arrays shouldn't exist in IBI object.
        arrays = ['data', 'rpeaks', 'rr', 'rr_diff', 'rr_diffsq', 'rpeak_artifacts', 'rpeaks_added', 'ibi_artifacts',
        'rpeaks_df', 'nn', 'nn_diff', 'nn_diffsq', 'rr_arts', 'ii_interp', 'psd_mt', 'psd_welch', 'psd_fband_vals']
        data = {k:v for k,v in vars(self).items() if k not in arrays}
        
        reform = {(level1_key, level2_key, level3_key): values
                    for level1_key, level2_dict in data.items()
                    for level2_key, level3_dict in level2_dict.items()
                    for level3_key, values      in level3_dict.items()}
        
        df = pd.DataFrame(reform, index=[0])
        df.set_index([('metadata', 'file_info', 'in_num'), ('metadata', 'file_info', 'start_time')], inplace=True)
        savename = os.path.join(savedir, spreadsheet)
        
        if os.path.exists(savename):
            with open(savename, 'a') as f:
                df.to_csv(f, header=False, line_terminator='\n')
            print('Data added to {}'.format(spreadsheet))
        else:
            with open(savename, 'a') as f:
                df.to_csv(f, header=True, line_terminator='\n')
            print('{} does not exist. Data saved to new spreadsheet'.format(spreadsheet))

    def to_report(self, savedir=None, fmt='txt'):
        """ export statistics as a csv report 
            TO DO: add line to check if nn exists

            fmt: str (default: 'txt')
                output format (options: 'txt', 'json')
        """
        # set save directory
        if savedir is None:
            savedir = os.getcwd()
            chngdir = input('Files will be saved to ' + savedir + '. Change save directory? [Y/N] ')
            if chngdir == 'Y':
                savedir = input('New save directory: ')
                if not os.path.exists(savedir):
                    createdir = input(savedir + ' does not exist. Create directory? [Y/N] ')
                    if createdir == 'Y':
                        os.makedirs(savedir)
                    else:
                        savedir = input('Try again. Save directory: ')
                        if not os.path.exists(savedir):
                            print(savedir + ' does not exist. Aborting. ')
                            return
        elif not os.path.exists(savedir):
            print(savedir + ' does not exist. Creating directory...')
            os.makedirs(savedir)
        else:
            print('Files will be saved to ' + savedir)
        
        # export everything that isn't a dataframe, series, or array    
        arrays = ['data', 'rpeaks', 'rr', 'rr_diff', 'rr_diffsq', 'rpeak_artifacts', 'rpeaks_added', 'ibi_artifacts', 'rpeaks_df', 'nn', 'nn_diff', 'nn_diffsq', 'rr_arts', 'ii_interp', 'psd_mt', 'psd_fband_vals']
        data = {k:v for k,v in vars(self).items() if k not in arrays}
        
        # set savename info
        if 'epoch' in self.metadata['file_info'].keys():
            saveinfo = ('_'.join((self.metadata['file_info']['fname'].split('_')[:6]))).split('.')[0]
        else:
            saveinfo = ('_'.join((self.metadata['file_info']['fname'].split('_')[:5]))).split('.')[0]

        # save calculations
        if fmt == 'txt':
            savename = saveinfo + '_HRVstats.txt'
            file = os.path.join(savedir, savename)
            with open(file, 'w') as f:
                for k, v in data.items():
                    if type(v) is not dict:
                        line = k+' '+str(v) + '\n'
                        f.write(line)
                    elif type(v) is dict:
                        line = k + '\n'
                        f.write(line)
                        for kx, vx in v.items():
                            if type(vx) is not dict:
                                line = '\t'+ kx + ' ' + str(vx) + '\n'
                                f.write(line)
                            else:
                                line = '\t' + kx + '\n'
                                f.write(line)
                                for kxx, vxx in vx.items():
                                    line = '\t\t' + kxx + ' ' + str(vxx) + '\n'
                                    f.write(line)
        elif fmt == 'json':
            savename = saveinfo + '_HRVstats_json.txt'
            file = os.path.join(savedir, savename)
            with open(file, 'w') as f:
                json.dump(data, f, indent=4)   
        
        # save power spectra for later plotting
        try: 
            self.psd_mt
        except AttributeError: 
            pass
        else:
            savepsd = saveinfo + '_psd_mt.txt'
            psdfile = os.path.join(savedir, savepsd)
            psd_mt_df = pd.DataFrame(self.psd_mt)
            psd_mt_df.to_csv(psdfile, index=False)
        try:
            self.psd_welch
        except AttributeError: 
            pass
        else:
            savepsd = saveinfo + '_psd_welch.txt'
            psdfile = os.path.join(savedir, savepsd)
            psd_mt_df = pd.DataFrame(self.psd_mt)
            psd_mt_df.to_csv(psdfile, index=False)


    ## plotting methods ##
    def plotpeaks(self, rpeaks=True, ibi=True, thres = True):
        """ plot EKG class instance """
        # set number of panels
        if ibi == True:
            plots = ['ekg', 'ibi']
            if thres == True:
                data = [self.data, self.rpeaks_df['ibi_ms']]
            if thres == False:
                if self.metadata['analysis_info']['smooth'] == False:
                    data = [self.data['Raw'], self.rpeaks_df['ibi_ms']]
                if self.metadata['analysis_info']['smooth'] == True:
                    data = [self.data[['Raw', 'raw_smooth']], self.rpeaks_df['ibi_ms']]
            
        else:
            plots = ['ekg']
            if thres == True:
                data = [self.data]
            if thres == False:
                if self.metadata['analysis_info']['smooth'] == False:
                    data = [self.data['Raw']]
                if self.metadata['analysis_info']['smooth'] == True:
                    data = [self.data[['Raw', 'raw_smooth']]]

        fig, axs = plt.subplots(len(plots), 1, sharex=True, figsize = [9.5, 6])
        
        if len(plots) > 1:
            for dat, ax, plot in zip(data, axs, plots):
                if plot == 'ekg' and rpeaks == True:
                    ax.plot(dat, zorder = 1)
                    ax.scatter(self.rpeaks.index, self.rpeaks.values, color='red', zorder = 2)
                    ax.set_ylabel('EKG (mV)')
                    if thres == True:
                        if self.metadata['analysis_info']['smooth'] == True:
                            ax.legend(('raw data', 'threshold line', 'smoothed data', 'rpeak'), fontsize = 'small')
                        else:
                            ax.legend(('raw data', 'threshold line', 'rpeak'), fontsize = 'small')
                    else:
                        if self.metadata['analysis_info']['smooth'] == True:
                            ax.legend(('raw data', 'smoothed data', 'rpeak'), fontsize = 'small')
                        else:
                            ax.legend(('raw data', 'rpeak'), fontsize = 'small')


                elif plot == 'ibi':
                    ax.plot(dat, color='grey', marker='.', markersize=8, markerfacecolor=(0, 0, 0, 0.8), markeredgecolor='None')
                    ax.set_ylabel('Inter-beat interval (ms)')
                    ax.set_xlabel('Time')
                ax.margins(x=0)
                # show microseconds for mouse-over
                ax.format_xdata = lambda d: mdates.num2date(d).strftime('%H:%M:%S.%f')[:-3]
        else:
            for dat, plot in zip(data, plots):
                if plot == 'ekg' and rpeaks == True:
                    axs.plot(dat, zorder = 1)
                    axs.scatter(self.rpeaks.index, self.rpeaks.values, color='red', zorder = 2)
                    axs.set_ylabel('EKG (mV)')
                    axs.set_xlabel('Time')
                axs.margins(x=0)
                # show microseconds for mouse-over
                axs.format_xdata = lambda d: mdates.num2date(d).strftime('%H:%M:%S.%f')[:-3]




    def plotPS(self, method='mt', dB=False, bands=True, save=True, savedir=None):
        """ Plot power spectrum """
        
         # set title
        title = self.metadata['file_info']['in_num'] + ' ' + self.metadata['file_info']['start_date'] + '\n' + self.metadata['file_info']['sleep_stage'] + ' ' + self.metadata['file_info']['cycle']
        try:
            n.metadata['file_info']['epoch']
        except:
            pass
        else:
            title = title + ' ' +  n.metadata['file_info']['epoch']

        # set data to plot
        if method == 'mt':
            psd = self.psd_mt
        elif method == 'welch':
            psd = self.psd_welch
        
        # transform units
        if dB == True:
            pwr = 10 * np.log10(psd['pwr'])
            ylabel = 'Power spectral density (dB)'
        else:
            pwr = psd['pwr']/1e6 # convert to seconds
            ylabel = 'Power spectral density (s^2/Hz)'
        
        fig, ax = plt.subplots()
        
        # plot just spectrum
        if bands == False:
            ax.plot(psd['freqs'], pwr)
        
        # or plot spectrum colored by frequency band
        elif bands == True:
            # use matplotlib.patches.Patch to make objects for legend w/ data
            ax.plot(psd['freqs'], pwr, color='black')
            
            yline = SG.LineString(list(zip(psd['freqs'],pwr)))
            #ax.plot(yline, color='black')
            
            colors = [None, 'yellow', 'orange', 'tomato']
            for (key, value), color in zip(self.psd_fband_vals.items(), colors):
                if value['idx'] is not None:
                    # get intercepts & plot vertical lines for bands
                    xrange = [float(x) for x in self.freq_stats[key]['freq_range'][1:-1].split(",")] 
                    xline = SG.LineString([(xrange[1], min(pwr)), (xrange[1], max(pwr))])
                    coords = np.array(xline.intersection(yline))            
                    ax.vlines(coords[0], 0, coords[1], colors='black', linestyles='dotted')
                    
                    # fill spectra by band
                    ax.fill_between(psd['freqs'], pwr, where = [xrange[0] <= x <=xrange[1] for x in psd['freqs']], 
                                    facecolor=color, alpha=.6)    
            
        ax.set_xlim(0, 0.4)
        ax.margins(y=0)
        ax.spines['top'].set_visible(False)
        ax.spines['right'].set_visible(False)
        
        plt.xlabel('Frequency (Hz)')
        plt.ylabel(ylabel)
        plt.suptitle(title)

        if save:
            if savedir is None:
                print('ERROR: File not saved. Please specify savedir argument.')
            else:
                savename = os.path.join(savedir, fname.split('.')[0]) + '_psd.png'
                fig.savefig(savename, dpi=300)

        return fig<|MERGE_RESOLUTION|>--- conflicted
+++ resolved
@@ -131,11 +131,7 @@
         
     def load_ekg(self, min_dur):
         """ 
-<<<<<<< HEAD
         Load EKG data from csv file and extract metadata including sampling frequency, cycle length, start time and NaN data.
-=======
-        Load EKG data and extract sampling frequency. 
->>>>>>> a5f85d5b
         
         Parameters
         ----------
