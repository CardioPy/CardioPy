--- conflicted
+++ resolved
@@ -1385,23 +1385,11 @@
             # use matplotlib.patches.Patch to make objects for legend w/ data
             ax.plot(psd['freqs'], pwr, color='black', zorder=10)
             
-<<<<<<< HEAD
-            yline = SG.LineString(list(zip(psd['freqs'],pwr)))
-            zord_alpha = {0:0.6, 1:0.6, 2:0.8, 3:1.0}
-=======
->>>>>>> 336e7a2b
-            
             colors = [None, 'yellow', 'darkorange', 'tomato']
             for (zord, alpha), (key, value), color in zip(self.psd_fband_vals.items(), colors):
                 if value['idx'] is not None:
                     # get intercepts & plot vertical lines for bands
                     xrange = [float(x) for x in self.freq_stats[key]['freq_range'][1:-1].split(",")] 
-<<<<<<< HEAD
-                    xline = SG.LineString([(xrange[1], min(pwr)), (xrange[1], max(pwr))])
-                    coords = np.array(xline.intersection(yline))            
-                    ax.vlines(coords[0], 0, coords[1], colors='black', linestyles='dotted', zorder=8)
-=======
->>>>>>> 336e7a2b
                     
                     # fill spectra by band
                     ax.fill_between(psd['freqs'], pwr, where = [xrange[0] <= x for x in psd['freqs']], 
