--- conflicted
+++ resolved
@@ -64,13 +64,8 @@
         Raw EKG value (mV) and corresponding interbeat interval leading up to the data point (ms) at each sampled point.
     """
 
-<<<<<<< HEAD
-    def __init__(self, fname, fpath, min_dur=True, epoched=True, smooth=False, sm_wn=30, mw_size=100, upshift=3.5, rm_artifacts=False, detect_peaks=True):
-        """ Initialize raw EKG object.
-=======
     def __init__(self, fname, fpath, min_dur=True, epoched=True, smooth=False, sm_wn=30, mw_size=100, upshift=3.5, detect_peaks=True):
         """ Initialize raw EKG object
->>>>>>> 78290ecd
 
         Parameters
         ----------
@@ -84,7 +79,6 @@
             Whether file was epoched using ioeeg.
         smooth : bool, default False
             Whether raw signal should be smoothed before peak detections. Set True if raw data has consistent high frequency noise
-<<<<<<< HEAD
             preventing accurate peak detection.
         sm_wn : float, default 30
             Size of moving window for rms smoothing preprocessing (milliseconds).
@@ -96,15 +90,6 @@
             Apply IBI artifact removal algorithm.
         detect_peaks : bool, default True
             Option to detect R peaks and calculate interbeat intervals.
-=======
-            preventing accurate peak detection
-        sm_wn: float (default: 30)
-            Size of moving window for rms smoothing preprocessing (milliseconds)
-        mw_size: float (default: 100)
-            Moving window size for R peak detection (milliseconds)
-        upshift: float (default: 3.5)
-            Detection threshold upshift for R peak detection (% of signal)
->>>>>>> 78290ecd
 
         Returns
         -------
